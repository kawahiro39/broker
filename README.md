--- conflicted
+++ resolved
@@ -12,11 +12,7 @@
 
    | 変数名 | 説明 | 既定値 |
    | ------ | ---- | ------ |
-<<<<<<< HEAD
 | `DATABASE_URL` | PostgreSQL への接続文字列。例: `postgresql://postgres:<password>@<host>:5432/<database>` | `postgresql://postgres:#Hiro22199@34.180.84.255:5432/postgres` |
-=======
-   | `DATABASE_URL` | PostgreSQL への接続文字列。例: `postgresql://postgres:<password>@<host>:5432/<database>` | （必須） |
->>>>>>> 6bcbee8e
    | `DB_POOL_MIN_SIZE` | 接続プールの初期コネクション数。 | `1` |
    | `DB_POOL_MAX_SIZE` | 接続プールの最大コネクション数。 | `5` |
    | `ALLOWED_ORIGINS` | CORS を許可するオリジン。カンマ区切りで指定します。Bubble のアプリドメインなどを設定してください。 | （未設定） |
@@ -29,21 +25,14 @@
 ### Cloud SQL (PostgreSQL) との接続例
 
 Cloud SQL のインスタンスに接続する場合は、Cloud SQL Auth Proxy または Cloud Run の Cloud SQL コネクタを利用してネットワークを確立した上で、
-<<<<<<< HEAD
 既定で組み込まれている `postgresql://postgres:#Hiro22199@34.180.84.255:5432/postgres` を利用するか、`DATABASE_URL` を以下の形式で上書き指定します。
-=======
-`DATABASE_URL` を次の形式で指定します。
->>>>>>> 6bcbee8e
 
 ```bash
 export DATABASE_URL="postgresql://<user>:<password>@<proxy_host>:5432/<database>"
 ```
 
-<<<<<<< HEAD
 パブリック IP を利用する場合は、接続先の IP アドレスと作成したユーザー／データベース名を用いて接続文字列を組み立てます。
-=======
-パブリック IP を利用する場合は、Cloud SQL インスタンスの IP アドレス（例: `34.180.84.255`）と作成したユーザー／データベース名を用いて接続文字列を組み立ててください。パスワードや接続名などの認証情報は Secret Manager 等で安全に管理し、直接ソースコードに書き込まないようにします。
->>>>>>> 6bcbee8e
+
 
 ## CORS 設定について
 
