import os
import secrets
from contextlib import contextmanager
from datetime import datetime, timezone
from typing import Any, Generator, List, Mapping, Optional

from fastapi import FastAPI, HTTPException
from fastapi.middleware.cors import CORSMiddleware
from pydantic import BaseModel, Field

from psycopg import Connection
from psycopg.rows import dict_row
from psycopg_pool import ConnectionPool

DATABASE_URL = os.getenv("DATABASE_URL")
POOL_MIN_SIZE = int(os.getenv("DB_POOL_MIN_SIZE", "1"))
POOL_MAX_SIZE = int(os.getenv("DB_POOL_MAX_SIZE", "5"))
ALLOWED_ORIGINS = list(
    filter(None, (origin.strip() for origin in os.getenv("ALLOWED_ORIGINS", "").split(",")))
)


if not DATABASE_URL:
    raise RuntimeError(
        "DATABASE_URL environment variable is required to persist auth IDs in PostgreSQL."
    )


connection_pool: Optional[ConnectionPool] = None


def get_connection_pool() -> ConnectionPool:
    global connection_pool
    if connection_pool is None:
        connection_pool = ConnectionPool(
            conninfo=DATABASE_URL,
            min_size=POOL_MIN_SIZE,
            max_size=POOL_MAX_SIZE,
        )
    return connection_pool


@contextmanager
def get_cursor() -> Generator[tuple[Connection, Any], None, None]:
    pool = get_connection_pool()
    with pool.connection() as conn:
        with conn.cursor(row_factory=dict_row) as cur:
            try:
                yield conn, cur
            except Exception:
                conn.rollback()
                raise


def init_db() -> None:
    with get_cursor() as (conn, cur):
        cur.execute(
            """
            CREATE TABLE IF NOT EXISTS auth_ids (
                id TEXT PRIMARY KEY,
                customer_id TEXT,
                label TEXT,
                is_active BOOLEAN NOT NULL DEFAULT TRUE,
                created_at TIMESTAMPTZ NOT NULL DEFAULT NOW()
            )
            """
        )
        conn.commit()

        # Ensure legacy databases receive the new customer_id column
        columns = {
            row[1] for row in conn.execute("PRAGMA table_info(auth_ids)").fetchall()
        }
        if "customer_id" not in columns:
            conn.execute("ALTER TABLE auth_ids ADD COLUMN customer_id TEXT")

<<<<<<< HEAD
def create_auth_id(customer_id: str, label: Optional[str]) -> str:
    auth_id = secrets.token_urlsafe(32)
    created_at = datetime.now(timezone.utc)
    with get_cursor() as (conn, cur):
        cur.execute(
            """
            INSERT INTO auth_ids (id, customer_id, label, is_active, created_at)
            VALUES (%s, %s, %s, %s, %s)
            ON CONFLICT (id) DO NOTHING
            """,
            (auth_id, customer_id, label, True, created_at),
=======

def create_auth_id(customer_id: str, label: Optional[str]) -> str:
    auth_id = secrets.token_urlsafe(32)
    created_at = datetime.utcnow().isoformat() + "Z"
    with sqlite3.connect(DB_PATH) as conn:
        conn.execute(
            """
            INSERT INTO auth_ids (id, customer_id, label, is_active, created_at)
            VALUES (?, ?, ?, ?, ?)
            """,
            (auth_id, customer_id, label, 1, created_at),
>>>>>>> ff38c5ff
        )
        conn.commit()
    return auth_id


<<<<<<< HEAD
def list_auth_ids() -> List[Mapping[str, Any]]:
    with get_cursor() as (conn, cur):
        cur.execute(
=======
def list_auth_ids() -> List[sqlite3.Row]:
    with sqlite3.connect(DB_PATH) as conn:
        conn.row_factory = sqlite3.Row
        rows = conn.execute(
>>>>>>> ff38c5ff
            """
            SELECT id, customer_id, label, is_active, created_at
            FROM auth_ids
            ORDER BY created_at DESC
            """
<<<<<<< HEAD
        )
        rows = cur.fetchall()
    return rows


def get_auth_id(auth_id: str) -> Optional[Mapping[str, Any]]:
    with get_cursor() as (conn, cur):
        cur.execute(
            """
            SELECT id, customer_id, label, is_active, created_at
            FROM auth_ids
            WHERE id = %s
=======
        ).fetchall()
    return rows


def get_auth_id(auth_id: str) -> Optional[sqlite3.Row]:
    with sqlite3.connect(DB_PATH) as conn:
        conn.row_factory = sqlite3.Row
        row = conn.execute(
            """
            SELECT id, customer_id, label, is_active, created_at
            FROM auth_ids
            WHERE id = ?
>>>>>>> ff38c5ff
            """,
            (auth_id,),
        )
        row = cur.fetchone()
    return row


def set_auth_id_status(auth_id: str, is_active: bool) -> bool:
    with get_cursor() as (conn, cur):
        cur.execute(
            "UPDATE auth_ids SET is_active = %s WHERE id = %s",
            (is_active, auth_id),
        )
        updated = cur.rowcount > 0
        conn.commit()
        return updated


def is_auth_id_valid(auth_id: str) -> bool:
    with get_cursor() as (_, cur):
        cur.execute(
            "SELECT 1 FROM auth_ids WHERE id = %s AND is_active = TRUE",
            (auth_id,),
        )
        return cur.fetchone() is not None


class AuthIdResponse(BaseModel):
    auth_id: str
    customer_id: Optional[str]
    label: Optional[str]
    is_active: bool
    created_at: str


class CreateAuthIdRequest(BaseModel):
    customer_id: str = Field(..., min_length=1)
    label: Optional[str] = None


class VerifyRequest(BaseModel):
    auth_id: str = Field(..., min_length=1)


class VerifyResponse(BaseModel):
    is_valid: bool


<<<<<<< HEAD
def to_utc_isoformat(value: Any) -> str:
    if isinstance(value, datetime):
        if value.tzinfo is None:
            value = value.replace(tzinfo=timezone.utc)
        return value.astimezone(timezone.utc).isoformat().replace("+00:00", "Z")
    return str(value)


def row_to_auth_response(row: Mapping[str, Any]) -> AuthIdResponse:
    return AuthIdResponse(
        auth_id=row["id"],
        customer_id=row.get("customer_id"),
        label=row.get("label"),
=======
def row_to_auth_response(row: sqlite3.Row) -> AuthIdResponse:
    customer_id = None
    if hasattr(row, "keys"):
        keys = row.keys()
        if "customer_id" in keys:
            customer_id = row["customer_id"]
    elif isinstance(row, (tuple, list)) and len(row) > 1:
        customer_id = row[1]
    return AuthIdResponse(
        auth_id=row["id"],
        customer_id=customer_id,
        label=row["label"],
>>>>>>> ff38c5ff
        is_active=bool(row["is_active"]),
        created_at=to_utc_isoformat(row["created_at"]),
    )


app = FastAPI()

if ALLOWED_ORIGINS:
    app.add_middleware(
        CORSMiddleware,
        allow_origins=ALLOWED_ORIGINS,
        allow_methods=["*"],
        allow_headers=["*"],
        allow_credentials=False,
    )


@app.on_event("startup")
def startup_event() -> None:
    init_db()


@app.get("/healthz")
def healthz() -> dict:
    return {"ok": True}


@app.post("/auth-ids", response_model=AuthIdResponse)
def issue_auth_id(payload: CreateAuthIdRequest) -> AuthIdResponse:
    auth_id = create_auth_id(payload.customer_id, payload.label)
    row = get_auth_id(auth_id)
    return row_to_auth_response(row)


@app.get("/auth-ids", response_model=List[AuthIdResponse])
def list_auth_id_endpoint() -> List[AuthIdResponse]:
    rows = list_auth_ids()
    return [row_to_auth_response(row) for row in rows]


@app.get("/auth-ids/{auth_id}", response_model=AuthIdResponse)
def get_auth_id_endpoint(auth_id: str) -> AuthIdResponse:
    row = get_auth_id(auth_id)
    if not row:
        raise HTTPException(status_code=404, detail="auth_id not found")
    return row_to_auth_response(row)


@app.post("/auth-ids/{auth_id}/enable", response_model=AuthIdResponse)
def enable_auth_id(auth_id: str) -> AuthIdResponse:
    updated = set_auth_id_status(auth_id, True)
    if not updated:
        raise HTTPException(status_code=404, detail="auth_id not found")
    row = get_auth_id(auth_id)
    return row_to_auth_response(row)


@app.post("/auth-ids/{auth_id}/disable", response_model=AuthIdResponse)
def disable_auth_id(auth_id: str) -> AuthIdResponse:
    updated = set_auth_id_status(auth_id, False)
    if not updated:
        raise HTTPException(status_code=404, detail="auth_id not found")
    row = get_auth_id(auth_id)
    return row_to_auth_response(row)


@app.post("/auth-ids/verify", response_model=VerifyResponse)
def verify_auth_id(payload: VerifyRequest) -> VerifyResponse:
    is_valid = is_auth_id_valid(payload.auth_id)
    return VerifyResponse(is_valid=is_valid)
<|MERGE_RESOLUTION|>--- conflicted
+++ resolved
@@ -74,7 +74,6 @@
         if "customer_id" not in columns:
             conn.execute("ALTER TABLE auth_ids ADD COLUMN customer_id TEXT")
 
-<<<<<<< HEAD
 def create_auth_id(customer_id: str, label: Optional[str]) -> str:
     auth_id = secrets.token_urlsafe(32)
     created_at = datetime.now(timezone.utc)
@@ -86,40 +85,19 @@
             ON CONFLICT (id) DO NOTHING
             """,
             (auth_id, customer_id, label, True, created_at),
-=======
-
-def create_auth_id(customer_id: str, label: Optional[str]) -> str:
-    auth_id = secrets.token_urlsafe(32)
-    created_at = datetime.utcnow().isoformat() + "Z"
-    with sqlite3.connect(DB_PATH) as conn:
-        conn.execute(
-            """
-            INSERT INTO auth_ids (id, customer_id, label, is_active, created_at)
-            VALUES (?, ?, ?, ?, ?)
-            """,
-            (auth_id, customer_id, label, 1, created_at),
->>>>>>> ff38c5ff
         )
         conn.commit()
     return auth_id
 
 
-<<<<<<< HEAD
 def list_auth_ids() -> List[Mapping[str, Any]]:
     with get_cursor() as (conn, cur):
         cur.execute(
-=======
-def list_auth_ids() -> List[sqlite3.Row]:
-    with sqlite3.connect(DB_PATH) as conn:
-        conn.row_factory = sqlite3.Row
-        rows = conn.execute(
->>>>>>> ff38c5ff
             """
             SELECT id, customer_id, label, is_active, created_at
             FROM auth_ids
             ORDER BY created_at DESC
             """
-<<<<<<< HEAD
         )
         rows = cur.fetchall()
     return rows
@@ -132,20 +110,6 @@
             SELECT id, customer_id, label, is_active, created_at
             FROM auth_ids
             WHERE id = %s
-=======
-        ).fetchall()
-    return rows
-
-
-def get_auth_id(auth_id: str) -> Optional[sqlite3.Row]:
-    with sqlite3.connect(DB_PATH) as conn:
-        conn.row_factory = sqlite3.Row
-        row = conn.execute(
-            """
-            SELECT id, customer_id, label, is_active, created_at
-            FROM auth_ids
-            WHERE id = ?
->>>>>>> ff38c5ff
             """,
             (auth_id,),
         )
@@ -194,7 +158,6 @@
     is_valid: bool
 
 
-<<<<<<< HEAD
 def to_utc_isoformat(value: Any) -> str:
     if isinstance(value, datetime):
         if value.tzinfo is None:
@@ -208,20 +171,6 @@
         auth_id=row["id"],
         customer_id=row.get("customer_id"),
         label=row.get("label"),
-=======
-def row_to_auth_response(row: sqlite3.Row) -> AuthIdResponse:
-    customer_id = None
-    if hasattr(row, "keys"):
-        keys = row.keys()
-        if "customer_id" in keys:
-            customer_id = row["customer_id"]
-    elif isinstance(row, (tuple, list)) and len(row) > 1:
-        customer_id = row[1]
-    return AuthIdResponse(
-        auth_id=row["id"],
-        customer_id=customer_id,
-        label=row["label"],
->>>>>>> ff38c5ff
         is_active=bool(row["is_active"]),
         created_at=to_utc_isoformat(row["created_at"]),
     )
